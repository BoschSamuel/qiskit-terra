# Changelog

All notable changes to this project will be documented in this file.

The format is based on [Keep a Changelog].

> **Types of changes:**
>
> -   **Added**: for new features.
> -   **Changed**: for changes in existing functionality.
> -   **Deprecated**: for soon-to-be removed features.
> -   **Removed**: for now removed features.
> -   **Fixed**: for any bug fixes.
> -   **Security**: in case of vulnerabilities.

## [UNRELEASED]

### Deprecated

-   The gates `U` and `CX` are being deprecated in favor of `u3` and
    `cx`.
-   The gate `u0` is being deprecated in favor of using multiple `id` gates
    to insert delays (\#2664)
-   The decorator `requires_qe_access` is being deprecated in favor of
    `online_test`.
-   The `as_dict` method of Qobj is deprecated in favor of `to_dict`.

### Added

-   The option `vertical_compression` was added to the text drawer and
    to the `QuantumCircuit.draw` method. The option allows to control
    how much room the text circuit drawing takes.
-   The option `idle_wires` was added to the drawers to control
    if wires without any operation should be included in the drawing.
-   Introduced a visualization for the Pass Manager. (\#2445)
-   The attribute `PassManager.log_passes` was added to log and time the
    passes when they are executed. The results is stored in the
    attribute `pass_log` of the property set as a dictionary.
-   New pulse schedule method `Schedule.filter` to filter by instruction
    channel, time, and type. (\#2597)
-   Decomposition of arbitrary isometries (\#2600)
-   Decomposition of diagonal gates (\#2600)
-   Decomposition of multiplexed rotation gates (\#2600)
-   Decomposition of multiplexed single-qubit unitaries (Option: decompose
    up to a diagonal gate) (\#2600)
-   ZYZ decomposition for single-qubit unitaries (\#2600)
<<<<<<< HEAD
-   Gray-Synth and Patel–Markov–Hayes algorithms for synthesis of
    CNOT-Phase and CNOT-only (linear) circuits (\#2457)
=======
-   Added n-qubit unitaries to BasicAer simulator basis gates (\#2342)
>>>>>>> 92446e66

### Changed
-   Set default repetition time to be the first available.
-   Pulse commands may now start with capitalized letters.
-   The `pylatexenc` and `pillow` requirements are now optional. These
    are only used by the `latex` and `latex_source` circuit
    visualization backends. To continue using them ensure these are
    installed.
-   When adding a register to a circuit, an error will now be raised if
    a register of the same name is already present. Previously, an error
    would only be raised if the same register was added twice.
-   Qubits and classical bits are not represented as a tuples anymore,
    but as instances of `Qubit` and `Clbit` respectively.
-   The ApplyLayout pass is incorporated in all preset pass managers to
    delineate a virtual circuit from a physical circuit (\#2672)
-   Mapping passes (CXDirection, Swap passes, CheckMap, CheckCnotDirection)
    now operate on a register-less circuit corresponding to
    an already embedded physical circuit. (\#2672)
-   Replaces LegacySwap by faster, more stable StochasticSwap pass (\#2672)
-   Uses level 1 by default as transpiler optimization level (\#2672)

### Removed

-   The previously deprecated functions
    `qiksit.visualization.plot_state` and
    `qiskit.visualization.iplot_state` have been removed. Instead use
    the specific functions for each plot type (\#2325).
-   International documentation of outdated readme etc (\#2302)
-   Removed deprecated options in execute, transpile, and assemble.
    Removed deprecated compiler.
-   Removed deprecated qcvv in tools. Removed deprecated converters
    qobj\_to\_circuits and circuits\_to\_qobj (\#2301)
-   The previously deprecated `qiskit._util` module has been removed.
    Use `qiskit.util` instead. (\#2329)
-   The logging tools in `qiskit.tools.logging` are removed. (\#2387)
-   The `qiskit.qiskiterror` module has been removed. Please use
    `qiskit.exceptions` instead. (\#2399)
-   Removed previously deprecated DAGCircuit methods (\#2542)
-   Removed `CompositeGate` class, in favor of adding Instruction
    objects directly (\#2543)
-   Removed `ignore_requires` and `ignore_preserves` options from
    `PassManager` (\#2565).

### Fixed

-   Possible to decompose SU(4) gate into non-CNOT basis with
    `TwoQubitDecomposer`
-   Fixes a bug that removed `id` gates from circuit. id gates are
    like a `wait` command and will never be removed (\#2663)
-   Fixed bug in CommutationAnalysis pass affecting conditional gates (\#2669)


## [0.8.2] - 2019-06-14

### Fixed

-   Fixed an issue with latex circuit drawer backend that could lead to an
    empty image output (\#2531)
-   Fixes for issues with the backend monitors for recent changes to IBMQ
    backends (\#2637)
-   Fixed an issue where a `TimeSlotCollection` object would be mutated by
    the `is_mergable_with()` method (\#2639)


## [0.8.1] - 2019-05-29

### Fixed

-   Corrected the deprecation warning message for
    `qiskit.converters.qobj_to_circuits` (\#2350)
-   Fixed `execute()` and `transpile()` functions to enable setting
    optimization level 0. (\#2370)
-   Set the swapper with the seed transpiler for optimization level 2 and 3
    (\#2361)
-   Fix default basis gate set for other transpiler passes (\#2357)
-   Fix the docstring for transpile to include optimization_level 3 (\#2367)
-   Fix spacing in the text circuit drawer (\#2382)
-   Fix for too strict math sanitization pulse instructions (\#2397)
-   Arguments to `assemble_schedule` were not actually optional, ensure
    they're required (\#2398)
-   Fix for framechange instructions being converted to a string instead of a
    float (\#2437)
-   Fix for rep_times as a float, now it's an integer (\#2438)
-   Fix type error for integer framechange instructions (\#2458)
-   Fix for missing cython source files in sdist (\#2436)
-   Fix for different pulse schedules created with the same name (\#2431)
-   Only create a single AquireInstruction for all qubits (\#2485)
-   Stop modifying layout in stochastic swap pass (\#2507)
-   Only call CXDirection pass on optimization_level=3 if coupling map is
    provided (\#2526)
-   Fix `optimization_level=0` without a coupling map (\#2509)


## [0.8.0] - 2019-05-02

### Added

-   Added exact and approximate decomposition of SU(4) to arbitrary
    supercontrolled basis
-   Introduced schedule lo configuration. (\#2115)
-   Introduced pulse schedule assembler. (\#2115)
-   Builtin library of continuous pulses and builtin library of discrete
    pulses which are obtained by sampling continuous pulses with default
    sampling strategy.
-   Sampler decorator and standard sampler library for conversion of
    continuous pulses to discrete `SamplePulse` (\#2042).
-   Core StochasticSwap routine implimented in Cython (\#1789).
-   Added QuantumChannel classes SuperOp, Choi, Kraus, Stinespring, PTM,
    Chi to quantum\_info for manipulating quantum channels and CPTP
    maps.
-   Added Operator object to quantum\_info for representing matrix
    operators.
-   Introduced the backend defaults model and endpoint for pulse
    backends (\#2101).
-   `meas_level` to result schema (\#2085).
-   Core StochasticSwap routine implemented in Cython (\#1789).
-   New EnlargeWithAncilla pass for adding ancilla qubits after a Layout
    selection pass (\#1603).
-   New Unroll2Q pass for unrolling gates down to just 1q or 2q gates
    (\#1614).
-   Added support for register slicing when applying operations to a
    register (\#1643).
-   Added in new parameter `justify` to the text, mpl and latex circuit
    drawers to say how the circuit should be aligned. (\#1725, \#1797,
    \#1977)
-   Added function for purity of a mixed state in
    `qiskit.quantum_information` (\#1733)
-   Added parameter to the TextProgressBar to allow the output to be
    sent to a different output stream
-   Added a `__qiskit_version__` parameter to the qiskit namespace. This
    will contain a dictionary of versions for all installed qiskit
    elements. (\#1885).
-   Added a `RunConfig` object for configurations related to running an
    experiment (e.g. shots, memory) (\#1856)
-   Added a `TranspileConfig` object for configurations related to
    transforming circuits (e.g. basis\_gates, coupling\_map,
    initial\_layout) (\#1856)
-   Added a `qiskit.compiler` namespace for all functions that
    transpile, schedule and assemble circuits and pulses (\#1856)
-   Added support for passing a list of `basis_gates`, `coupling_map`
    etc. to the `qiskit.compiler.transpile()` function, each
    corresponding to one of the circuits (\#2163)
-   Added a `qiskit.compiler.assemble_circuits()` function to generate
    qobj from some circuits and a RunConfig (\#1856)
-   `execute()` and `assemble()` allow setting a qobj\_header, of type
    QobjHeader or dict, to add extra information to the qobj (and thus
    result).
-   Register indexing supports negative indices (\#1875)
-   Added new resource estimation passes: `Depth`, `Width`, `Size`,
    `CountOps`, and `NumTensorFactors`, all grouped in the
    `ResourceEstimation` analysis pass.
-   Added `nodes_on_wire()` to DAGCircuit which returns an iterator over
    all the operations on the given wire
-   Added new properties to an Instruction: `num_qubits`, `num_clbits`
    (\#1816).
-   Added a `QuantumCircuit.append` public method for appending
    arbitrary instructions to some qubits and clbits in the circuit
    (\#1816).
-   Added an `Instruction.definition` property that defines a composite
    instruction in terms of other, simpler instructions (\#1816).
-   Added an `Instruction.mirror()` method that mirrors a composite
    instruction (reverses its sub-instructions) (\#1816).
-   Added an `PassManager.passes()` method that returns a list of the
    passes that have been added to the pass manager, including options
    and flow controllers.
-   Added a `PassManager.run()` that transforms a `QuantumCircuit`
    according to its pass schedule and returns a `QuantumCircuit`.
-   Added a `qiskit.quantum_info.random` for generating random states,
    unitaries, etc (\#2119).
-   Added a `qiskit.quantum_info.synthesis` for algorithms that
    synthesize circuits (\#2119).
-   Added a `NoiseAdaptiveLayout` pass to compute a backend
    calibration-data aware initial qubit layout. (\#2089)
-   Gates and instructions in a circuit accept integers as parameters to
    refer to wires instead of named bits.
-   Added a `OptimizeSwapBeforeMeasure` pass that removes the swap gates
    when they are followed by a measurement instruction, moving the
    latter to the proper wire. (\#1890)
-   Added a `RemoveDiagonalGatesBeforeMeasure` pass that removes the
    diagonal gates when they are followed by a measurement instruction.
    (\#2208)
-   Added a `CommutativeCancellation` pass that cancels self-inverse
    gates and combines rotations about the Z axis, leveraging
    previously-found gate commutation relations. (\#2012)
-   Add an option for using a user config file to enable changing
    default settings for various functions in qiskit. Right now it only
    supports setting the default circuit drawing backend. (\#2122)
-   Added a `Collect2qBlocks` pass that analyzes the circuit for
    uninterrupted sequences of gates (blocks) acting on 2 qubits.
    (\#2134)
-   Added a `ConsolidateBlocks` that turns previously-collected blocks
    of any size into equivalent Unitary operators in the circuit.
    (\#2134)
-   Added support for parameterized circuits. (\#2103)
-   Added preset PassManagers that offer predetermined pipelines of
    transpiler passes. (\#2163)

### Changed

-   require scipy\>=1.0, use
    `scipy.stats.unitary_group.rvs` for
    `random_unitary()`.
-   two\_qubit\_kak decomposition works with Operator or raw matrix
    input objects.
-   process\_fidelity works with QuantumChannel and Operator object
    inputs.
-   Backend defaults values are no longer required (\#2101).
-   QuantumCircuit properties more self-consistent and no longer need
    DAG (\#1993).
-   The most connected subset in DenseLayout is now reduced bandwidth
    (\#2021).
-   plot\_histogram now allows sorting by Hamming distance from
    target\_string (\#2064).
-   FunctionalPulse is no longer a class and instead is a decorator,
    `functional_pulse` that returns a
    `SamplePulse` when called. (\#2043)
-   Changed `average_data` to accept observable input in matrix form
    (\#1858)
-   Change random\_state to take in dim over number of qubits (\#1857)
-   The `Exception` subclasses have been moved to an `.exceptions`
    module within each package (for example,
    `qiskit.exceptions.QiskitError`) (\#1600).
-   The `QiskitTestCase` and testing utilities are now included as part
    of `qiskit.test` and thus available for third-party implementations,
    with convenience test cases for providers and backends. (\#1616,
    \#1844)
-   The snapshot instruction now takes `label` and `snap_type` instead
    of `slot` (\#1615).
-   The test folders have been reorganized to match the python modules
    (\#1625)
-   The circuits\_to\_qobj no longers uses the unrollers (\#1629)
-   The previously deprecated default output of `circuit_drawer()`
    (using latex and falling back to mpl) is no longer present. Instead
    the default output is the ascii art `text` output backend.
-   Changed param to params in Instruction (\#1665).
-   `dag_drawer` and `plot_gate_map` are available via importing
    `qiskit.tools.visualization`. They will raise at the point of use,
    if dependencies are not installed (\#1669).
-   The `qiskit.validation` schemas are now strict and raise a more
    specific `ModelValidationError` (\#1695).
-   The default transpile pipeline will now add a barrier before the set
    of final measurements when compiling for both simulators and devices
    (\#1591).
-   Purity function in `qiskit.tools.qi.qi` calls new version in
    `qiskit.quantum_information` and issues deprecation warning (\#1733)
-   Updated `dag.node_counter` to return the current number
    of nodes (\#1763)
-   The argument `basis_gates` used in `compile`, `execute`, and
    `transpile` is not longer a comma-separated string but a list of
    strings. For example, this basis `['u1','u2','u3','cx']` should be
    used instead of `'u1,u2,u3,cx'` (\#1333)
-   Methods on the `DAGCircuit` which previously returned node\_ids
    and/or dicts now return `DAGNodes`
-   The `Qobj` classes have been reimplemented using models and schemas,
    as the rest of spec-defined entities. (\#1909).
-   The rzz gate is now represented as a line when printed in text
    (\#1957).
-   Text drawer has support for multi-q gates (\#1939).
-   Separate `Qobj` into `PulseQobj` and `QasmQobj` (\#1969).
-   It is possible to define a layout as a list of integers. This maps
    the ordered list of virtual circuit qubits to physical qubits as
    defined by the list of integers (\#1946).
-   Instructions no longer have context about where they are in a
    circuit. Instead, the circuit keeps this context. So Instructions
    are now light-weight and only have a name, num\_qubits, num\_clbits
    and params (\#1816).
-   The old syntax for attaching a gate to the circuit then modifying it
    is no longer supported (e.g. `circuit.s(qr).inverse()` or
    `circuit.s(qr).c_if(cr, 4)`). Instead, you must first modify the
    gate then attach it (\#1816).
-   `QuantumCircuit.data` now contains a list of tuples, where each
    tuple is a (instruction, qarg, carg) (\#1816).
-   The visualization subpackage has moved from
    `qiskit.tools.visualization` to `qiskit.visualization`. The public
    API (which was declared stable in the 0.7 release) is still
    accessible off of `qiskit.tools.visualization`. (\#1878)
-   Layout object can now only be constructed from a dictionary, and
    must be bijective (\#2157).
-   `transpile()` accepts `initial_layout` in the form of dict, list or
    Layout (\#2157).
-   Not specifying a basis in `execute()` or `transpile()` no longer
    defaults to unrolling to the \[\'u1\', \'u2\', \'u3\', \'cx\'\]
    basis. Instead the default behavior is to not unroll, unless
    specifically requested (\#2166).
-   Instruction.copy() is now a shallow copy instead of deep (\#2214)
-   Layout and CouplingMap classes are now accessible from
    qiskit.transpiler (\#2222).

### Deprecated

-   The methods prefixed by `\_get` in the DAGCircuit object
    are being renamed without that prefix (see \#1346)
-   Changed elements in `couplinglist` of `CouplingMap` from tuples to
    lists (\#1666).
-   Unroller bases must now be explicit, and violation raises an
    informative `QiskitError` (\#1802).
-   The `qiskit.tools.qcvv` package is deprecated in favor of Qiskit
    Ignis (\#1884).
-   The `qiskit.compile()` function is now deprecated in favor of
    explicitly using the `qiskit.compiler.transpile()` function to
    transform a circuit followed by `qiskit.compiler.assemble()` to make
    a qobj out of it.
-   `qiskit.converters.qobj_to_circuits()` has been deprecated and will
    be removed in a future release. Instead
    `qiskit.compiler.disassemble_circuits()` should be used to extract
    `QuantumCircuit` objects from a compiled qobj. (\#2137)
-   The `qiskit.transpiler.transpile()` function is deprecated in favor
    of `qiskit.compiler.transpile()` (\#2166).
-   The `seed_mapper` argument in `transpile()` and `execute()` is
    deprecated in favor of `seed_transpile()`, which sets the seed for
    all stochastic stages of the transpiler (\#2166).
-   The `seed` argument is `execute()` is deprecated in favor of
    `seed_simulator` (\#2166).
-   The `pass_manager` argument in `transpile()` is deprecated. Instead,
    the `pass_manager.run()` methdod can be used directly to transform
    the circuit (\#2166).
-   The `qiskit._util` module is deprecated and replaced by
    `qiskit.util`. `qiskit._util` will be removed in the 0.9 release.
    (\#2154)

### Fixed

-   Fixed \#1892, whereby inheriting from QuantumRegister or
    ClassicalRegister would cause a QiskitError in instruction.py
    (\#1908).
-   Fixed \#829 by removing dependence on scipy unitary\_group (\#1857).
-   Fixed a bug with measurement sampling optimization in BasicAer
    qasm\_simulator (\#1624).
-   Fixed a bug where barriers didn\'t plot over all qubits when using
    matplotlib (\#1718).
-   Fixed a minor conda env bug in Makefile (\#1691).
-   Fixed a bug in BasicMapper pass operating over multiple registers
    (\#1611).
-   Fixed a bug in BarrierBeforeFinalMeasurements which incorrectly
    moved measurements used in conditional operations (\#1705).
-   Fixed a bug that with transpile ignoring initial layout when
    coupling map is provided (\#1711).
-   Fixed a bug in the definition of the rzz gate (\#1940).
-   Fixed a bug in DAGCircuit.collect\_runs() that did not exclude
    conditional gates (\#1943).
-   Fixed a mapping issue with layouts on non-adjacent qubits, by adding
    ancillas (\#2023).
-   Fixed a bug in which an `initial_layout` could be
    changed even if it made the circuit compatible with the device
    `coupling_map` (\#2036).
-   Fixed `qobj_to_circuits` for circuits that contain initialize
    instructions (\#2138)

### Removed

-   The previously deprecated functions `plot_circuit()`,
    `latex_circuit_drawer()`, `generate_latex_source()`, and
    `matplotlib_circuit_drawer()` from `qiskit.tools.visualization` have
    been removed. The `circuit_drawer()` function from the same module
    should be used instead.
-   The previously deprecated keys `plot_barriers` and `reverse_bits`
    keys in the `style` kwarg dict are deprecated, instead the
    `qiskit.tools.visualization.circuit_drawer()` kwargs `plot_barriers`
    and `reverse_bits` should be used instead.
-   Removed the wrapper folder as part of the post 0.7 cleanup (\#1613).
-   Removed the python wrappers of the legacy simualtors now that Qiskit
    Aer is out (\#1615).
-   Removed simulator instructions `save`, `load`, `wait`, `noise` as
    unsupported in Aer (\#1615).
-   Removed circuit.add as deprecated (\#1627)
-   Removed the unroller (\#1629)
-   Removed deprecated `result` methods (\#1659)
-   Removed deprecated `couplingdict` kwarg from `CouplingMap` (\#1666)
-   Removed deprecated `transpile_dag()` `format` kwarg (\#1664)
-   Removed deprecated `Pauli` `v`, `w`, and `pauli_group` case arg as
    int (\#1680)
-   Removed deprecated `state_fidelity()` function from `tools.qi`
    (\#1681)
-   Removed `QISKitError` in favor of `QiskitError`. (\#1684)
-   The IBMQ provider (`qiskit.providers.ibmq`) has been moved to its
    own package (`pip install qiskit-ibmq-provider`). (\#1700)
-   `compiled_circuit_qasm` has been removed from the Qobj header, since
    it was part of the pre-qobj specification (\#1715).
-   Removed the wigner plotting functions `plot_wigner_function`,
    `plot_wigner_curve`, `plot_wigner_plaquette`, and `plot_wigner_data`
    (\#1860).
-   Removed `Instruction.reapply()` method (\#1816).

## [0.7.2] - 2019-05-01

### Fixed

-   A potential issue where the backend configuration schema validation
    would improperly reject valid responses from the API (\#2258)

## [0.7.1] - 2019-03-04

### Fixed

-   Fixed a bug with measurement sampling optimization in BasicAer
    qasm\_simulator (\#1624).

## [0.7.0] - 2018-12-19

### Added

-   Added DAG visualizer which requires
    [Graphivz](https://www.graphviz.org/) (\#1059)
-   Added an ASCII art circuit visualizer (\#909)
-   The QuantumCircuit class now returns an ASCII art visualization when
    treated as a string (\#911)
-   The QuantumCircuit class now has a `draw()` method which
    behaves the same as the
    `qiskit.tools.visualization.circuit_drawer()` function
    for visualizing the quantum circuit (\#911)
-   A new method `hinton` can be used on
    `qiskit.tools.visualization.plot_state()` to draw a
    hinton diagram (\#1246)
-   Two new constructor methods, `from_qasm_str()` and
    `from_qasm_file()`, to create a QuantumCircuit object
    from OpenQASM were added to the QuantumCircuit class. (\#1172)
-   New methods in QuantumCircuit for common circuit metrics:
    `size()`, `depth()`, `width()`,
    `count_ops()`, `num_tensor_factors()`
    (\#1285)
-   Added `backend_monitor` and
    `backend_overview` Jupyter magics, as well as
    `plot_coupling_map` (\#1231)
-   Added a `Layout` object (\#1313)
-   New `plot_bloch_multivector()` to plot Bloch vectors
    from a tensored state vector or density matrix. (\#1359)
-   Per-shot measurement results are available in simulators and select
    devices. Request them by setting `memory=True` in
    `compile()`/`execute()`, and retrieve them from
    `result.get_memory()` (\#1385).
-   Added a `qiskit.converters` module for translation between commonly
    used representations of a circuit: `dag_to_circuits`,
    `circuits_to_dag`, `qobj_to_circuits`, `circuits_to_qobj`,
    `ast_to_dag`.
-   PassManager can schedule passes at \_\_init\_\_ time (\#1510).
-   Added a `.qobj()` method for IBMQ and local simulator Jobs (\#1532).
-   New Decompose pass for decomposing a gate according to a rule
    (\#1487).
-   New Unroller pass in the transpiler for unrolling up to some basis
    (\#1455).
-   New BarrierBeforeFinalMeasurements pass for preventing final measure
    reorder (\#1538).
-   New CommutationAnalysis and CommutationTransformation transpiler
    passes for modifying a DAG based on gate commutativity relations
    (\#1500).
-   New transpiler mapper pass: BasicSwap (\#1270).
-   New transpiler mapper pass: LookaheadSwap (\#1140).
-   New transpiler mapper pass: StochasticSwap (\#1520).
-   New CXDirection pass for fixing the direction of cx gates (\#1410).
-   New CheckMap pass for checking if circuit meets mapping requirements
    (\#1433).
-   New Optimize1QGate pass for combining chains of 1q rotations
    (\#1442).

### Changed

-   Schedules and underlying classes are now immutable. (\#2186)
-   Evolved pass-based transpiler to support advanced functionality
    (\#1060)
-   `.retrieve_job()` and `.jobs()` no longer
    returns results by default, instead the result must be accessed by
    the `result()` method on the job objects (\#1082).
-   Make `backend.status()` dictionary conform with schema.
-   The different output backends for the circuit\_drawer()
    visualizations have been moved into separate private modules in
    `qiskit.tools.visualizations`. (\#1105, \#1111)
-   DAG nodes contain pointers to Register and Instruction objects,
    rather than their string names (\#1189).
-   Upgraded some external dependencies to:
    -   networkx\>=2.2 (\#1267).

-   The `qiskit.tools.visualization.circuit_drawer()`
    method now returns a matplotlib.Figure object when the
    `mpl` output is used and a `TextDrawer`
    object when `text` output is used. (\#1224, \#1181)
-   Speed up the Pauli class and extended its operators (\#1271 \#1166).
-   `IBMQ.save_account()` now takes an
    `overwrite` option to replace an existing account on
    disk. Default is False (\#1295).
-   Backend and Provider methods defined in the specification use model
    objects rather than dicts, along with validation against schemas
    (\#1249, \#1277, \#1350). The updated methods include:
    -   `backend.status()` (\#1301).
    -   `backend.configuration()` (and `__init__`) (\#1323).
    -   `backend.properties()`, returning `None` for sims (\#1331,
        \#1401).
    -   `qiskit.Result` (\#1360).
-   `backend.provider()` is now a method instead of a property (\#1312).
-   Remove local backend (Aer) fallback (\#1303)
-   The signatures for the plotting functions in
    `qiskit.tools.visualization._counts_visualization.py`,
    `qiskit.tools.visualization._state_visualization.py`,
    and `qiskit.tools.visualization.interactive` have been
    modified to make them in-line with standard Matplotlib calling
    conventions (\#1359).
-   Remove local backend (Aer) fallback (\#1303).
-   DAGCircuits store Instruction and Register objects, instead of name
    references. The DAGCircuit class methods are updated accordingly
    (\#1210).
-   `transpile()` now takes QuantumCircuit(s) to QuantumCircuit(s), and
    DAG processing is only done internally (\#1397).
-   The different unrollers are deprecated. The only unrolling happens
    from DAG to DAG (\#1210).
-   Moved all the circuit modules into a circuit module but for most
    users it is still imported in the top level for QuantumCircuit,
    QuantumRegister, ClassicalRegister
-   `qiskit.backends` has been renamed to `qiskit.providers` (\#1531).
-   `qiskit.backends.aer` has been removed in favor of
    `qiskit.providers.builtinsimulators` (Python simulators) and
    `qiskit.providers.legacysimulators` (C++ simulators) (\#1484)
-   `Aer` in `qiskit` root module depends on having the qiskit-aer
    package installed, by default it is not present. Instead there are 2
    new provider instances in the root module `BasicAer` which provides
    the Python simulators and `LegacySimulators` which provides the old
    C++ simulators in qiskit-terra. (\#1484)

### Deprecated

-   `plot_circuit()`, `latex_circuit_drawer()`, `generate_latex_source()`,
    and `matplotlib_circuit_drawer()` from
    qiskit.tools.visualization are deprecated. Instead the
    `circuit_drawer()` function from the same module should be used.
    (\#1055)
-   The current default output of `circuit_drawer()` (using latex and falling
    back on python) is deprecated and will be changed in the future.
    (\#1055)
-   The `qiskit.wrapper.load_qasm_string()` and
    `qiskit.wrapper.load_qasm_file()` functions are
    deprecated and the `QuantumCircuit.from_qasm_str()`
    and `QuantumCircuit.from_qasm_file()` contstructor
    methods should be used instead (\#1172)
-   The `plot_barriers` and `reverse_bits` keys in the `style` kwarg
    dict are deprecated, instead the
    `qiskit.tools.visualization.circuit_drawer()` kwargs
    `plot_barriers` and `reverse_bits` should be used instead. (\#1180)
-   The `transpile_dag()` function `format` kwarg for emitting different
    output formats is deprecated (\#1319).
-   Several methods of `qiskit.Result` have been deprecated (\#1360).
-   The functions `plot_state()` and
    `iplot_state()` have been depreciated. Instead the
    functions `plot_state_\*()` and
    `iplot_state_\*()` should be called. (\#1359)
-   The `skip_transpiler` arg has been deprecated from `compile()` and
    `execute()` in favor of using the PassManager directly.

### Fixed

-   Fixed a variety of typos throughout sources (\#1139)
-   Fixed horizontal spacing when drawing barriers before CCNOT gates in
    latex circuit plots (\#1051)
-   Use case insensitive matching when comparing premium account URLs.
    (\#1102)
-   Fixed AerJob status when the submitted Job is in a PENDING state.
    (\#1215)
-   Add fallback for when CPU count can\'t be determined (\#1214)
-   Fix `random_state` from returning nan (\#1258)
-   The Clifford simulator `run()` method now works
    correctly with the updated AerJob usage (\#1125)
-   Fixed an edge case when connection checks would raise an unhandled
    exception (\#1226)
-   Fixed a bug where the transpiler moved middle-of-circuit
    measurements to the end (\#1334)
-   The `number_to_keep` kwarg in `plot_histgram()` now
    functions correctly (\#1359).
-   parallel\_map no longer creates a progress bar for a single circuit
    (\#1394).
-   The `timeout` parameter is now passed into the inner
    `_wait_for_submission` function in `IBMQJob` from `_wait_for_result`
    (\#1542).

### Removed

-   Remove register, available\_backends (\#1131).
-   Remove tools/apps (\#1184).
-   Removed the dependency on `IBMQuantumExperience`, as it is now
    included in `qiskit.backends.IBMQ` (\#1198).
-   `matplotlib` is no longer in the package requirements and is now an
    optional dependency. In order to use any matplotlib based
    visualizations (which includes the
    `qiskit.tools.visualization.circuit_drawer()` `mpl` output,
    `qiskit.tools.visualization.plot_state`,
    `qiskit.tools.visualization.plot_histogram`, and
    `qiskit.tools.visualization.plot_bloch_vector` you will now need to
    ensure you manually install and configure matplotlib independently.
-   The `basis` kwarg for the `circuit_drawer()` function to provide an
    alternative list of basis gates has been removed. Instead users
    should adjust the basis gates prior to visualizing the circuit.
    (\#1151)
-   `backend.parameters()` and `backend.calibration()` have been fully
    deprecated, in favour of `backend.properties()` (\#1305).
-   The `qiskit.tools.file_io` module has been removed. Conversion
    between `qiskit.Result` and json can be achieved using `.to_dict()`
    and `.from_dict()` directly (\#1360).
-   The `qiskit.Result` class method for `len()` and indexing have been
    removed, along with the functions that perform post-processing
    (\#1351).
-   The `get_snapshot()` and `get_snapshots()` method from the `Result`
    class has been removed. Instead you can access the snapshots in a
    Result using `Result.data()['snapshots']`.
-   Completed the deprecation of `job.backend_name()`, `job.id()`, and
    the `backend_name` parameter in its constructor.
-   The `qiskit.Result` class now does post-processing of results
    returned from backends if they are called via the `Result.get_xxx()`
    methods (i.e. `get_counts()`, `get_memory()`, `get_statevector()`,
    `get_unitary()`). The raw data is accessible through `Result.data()`
    (\#1404).
-   The `transpile()` function kwarg `format` has been removed and will
    always return a circuit object. Instead you\'ll need to manually
    convert the output with the functions provided in
    `qiskit.converters`.

## [0.6.0] - 2018-10-04

### Added

-   Added `SchemaValidationError` to be thrown when schema
    validation fails (\#881)
-   Generalized Qobj schema validation functions for all qiskit schemas
    (\#882).
-   Added decorator to check for C++ simulator availability (\#662)
-   It is possible to cancel jobs in non comercial backends (\#687)
-   Introduced new `qiskit.IBMQ` provider, with centralized
    handling of IBMQ credentials (qiskitrc file, environment variables).
    (\#547, \#948, \#1000)
-   Add OpenMP parallelization for Apple builds of the cpp simulator
    (\#698).
-   Add parallelization utilities (\#701)
-   Parallelize transpilation (\#701)
-   New interactive visualizations (\#765).
-   Added option to reverse the qubit order when plotting a circuit.
    (\#762, \#786)
-   Jupyter notebook magic function qiskit\_job\_status,
    qiskit\_progress\_bar (\#701, \#734)
-   Add a new function `qobj_to_circuits` to convert a Qobj object to a
    list of QuantumCircuit objects (\#877)
-   Allow selective loading of accounts from disk via hub/group/project
    filters to `IBMQ.load_accounts()`.
-   Add new `job_monitor` function to automaically check
    the status of a job (\#975).

### Changed

-   Schema tests in `tests/schemas/test_schemas.py`
    replaced with proper unit test (\#834).
-   Renamed `QISKit` to `Qiskit` in the documentation. (\#634)
-   Use `Qobj` as the formally defined schema for sending information to
    the devices:
    -   introduce the `qiskit.qobj` module. (\#589, \#655)
    -   update the `Qobj` JSON schema. (\#668, \#677, \#703, \#709)
    -   update the local simulators for accepting `Qobj` as input.
        (\#667)
    -   update the `Result` class. (\#773)
-   Use `get_status_job()` for checking IBMQJob status. (\#641)
-   Q network hub/group/project credentials replaced by new url format.
    (\#740)
-   Breaking change: `Jobs` API simplification. (\#686)
-   Breaking change: altered tomography APIs to not use QuantumProgram.
    (\#818)
-   Breaking change: `BaseBackend` API changed, properties are now
    methods (\#858)
-   When `plot_histogram()` or `plot_state()` are called from a jupyter
    notebook if there is network connectivity the interactive plots will
    be used by default (\#862, \#866)
-   Breaking change: `BaseJob` API changed, any job constructor must be
    passed the backend used to run them and a unique job id (\#936).
-   Add support for drawing circuit barriers to the latex circuit
    drawer. This requires having the LaTeX qcircuit package
    version \>=2.6.0 installed (\#764)

### Deprecated

-   The `number_to_keep` kwarg on the `plot_histogram()` function is now
    deprecated. A field of the same name should be used in the `option`
    dictionary kwarg instead. (\#866)
-   Breaking change: `backend.properties()` instead of
    `backend.calibration()` and `backend.parameters()` (\#870)

### Removed

-   Removed the QuantumProgram class. (\#724)

### Fixed

-   Fixed `get_ran_qasm` methods on `Result` instances (\#688).
-   Fixed `probabilities_ket` computation in C++ simulator (\#580).
-   Fixed bug in the definition of `cswap` gate and its test (\#685).
-   Fixed the examples to be compatible with version 0.5+ (\#672).
-   Fixed swap mapper using qubits after measurement (\#691).
-   Fixed error in cpp simulator for 3+ qubit operations (\#698).
-   Fixed issue with combining or extending circuits that contain
    CompositeGate (\#710).
-   Fixed the random unitary generation from the Haar measure (\#760).
-   Fixed the issue with control lines spanning through several
    classical registers (\#762).
-   Fixed visualizations crashing when using simulator extensions
    (\#885).
-   Fixed check for network connection when loading interactive
    visualizations (\#892).
-   Fixed bug in checking that a circuit already matches a coupling map
    (\#1024).

## [0.5.7] - 2018-07-19

### Changed

-   Add new backend names support, with aliasing for the old ones.

## [0.5.6] - 2018-07-06

### Changed

-   Rename repository to `qiskit-terra` (\#606).
-   Update Bloch sphere to QuTiP version (\#618).
-   Adjust margin of matplotlib\_circuit\_drawer (\#632)

### Removed

-   Remove OpenQuantumCompiler (\#610).

### Fixed

-   Fixed broken process error and simulator slowdown on Windows
    (\#613).
-   Fixed yzy\_to\_zyz bugs (\#520, \#607) by moving to quaternions
    (\#626).

## [0.5.5] - 2018-07-02

### Added

-   Retrieve IBM Q jobs from server (\#563, \#585).
-   Add German introductory documentation (`doc/de`) (\#592).
-   Add `unregister()` for removing previously registered providers
    (\#584).
-   Add matplotlib-based circuit drawer (\#579).
-   Adding backend filtering by least busy (\#575).
-   Allow running with new display names for IBMQ devices, and return
    those from `available_backends()` (\#566)
-   Introduce Qiskit Transpiler and refactor compilation flow (\#578)
-   Add CXCancellation pass (\#578)

### Changed

-   Remove backend filtering in individual providers, keep only in
    wrapper (\#575).
-   Single source of version information (\#581)
-   Bumped IBMQuantumExperience dependency to 1.9.6 (\#600).
-   For backend status, `status\[\'available\'\]` is now
    `status\[\'operational\'\]` (\#609).
-   Added support for registering third-party providers in
    `register()` (\#602).
-   Order strings in the output of `available_backends()` (\#566)

### Removed

-   Remove Clifford simulator from default available\_backends, until
    its stable release (\#555).
-   Remove ProjectQ simulators for moving to new repository (\#553).
-   Remove QuantumJob class (\#616)

### Fixed

-   Fix issue with unintended inversion of initializer gates (\#573).
-   Fix issue with skip\_transpiler causing some gates to be ignored
    silently (\#562).

## [0.5.4] - 2018-06-11

### Added

-   Performance improvements:
    -   remove deepcopies from dagcircuit, and extra check on qasm()
        (\#523).

### Changed

-   Rename repository to `qiskit-core` (\#530).
-   Repository improvements: new changelog format (\#535), updated issue
    templates (\#531).
-   Renamed the specification schemas (\#464).
-   Convert `LocalJob` tests into unit-tests. (\#526)
-   Move wrapper `load_qasm_*` methods to a submodule (\#533).

### Removed

-   Remove Sympy simulators for moving to new repository (\#514)

### Fixed

-   Fix erroneous density matrix and probabilities in C++ simulator
    (\#518)
-   Fix hardcoded backend mapping tests (\#521)
-   Removed `_modifiers call` from `reapply` (\#534)
-   Fix circuit drawer issue with filename location on windows (\#543)
-   Change initial qubit layout only if the backend coupling map is not
    satisfied (\#527)
-   Fix incorrect unrolling of t to tdg in CircuitBackend (\#557)
-   Fix issue with simulator extension commands not reapplying correctly
    (\#556)

## [0.5.3] - 2018-05-29

### Added

-   load\_qasm\_file / load\_qasm\_string methods

### Changed

-   Dependencies version bumped

### Fixed

-   Crash in the cpp simulator for some linux platforms
-   Fixed some minor bugs

## [0.5.2] - 2018-05-21

### Changed

-   Adding Result.get\_unitary()

### Deprecated

-   Deprecating `ibmqx_hpc_qasm_simulator` and `ibmqx_qasm_simulator` in
    favor of `ibmq_qasm_simulator`.

### Fixed

-   Fixing a Mapper issue.
-   Fixing Windows 7 builds.

## [0.5.1] - 2018-05-15

-   There are no code changes.

    MacOS simulator has been rebuilt with external user libraries
    compiled statically, so there's no need for users to have a
    preinstalled gcc environment.

    Pypi forces us to bump up the version number if we want to upload a
    new package, so this is basically what have changed.

## [0.5.0] - 2018-05-11

### Improvements

-   Introduce providers and rework backends (\#376).
    -   Split backends into `local` and `ibmq`.
    -   Each provider derives from the following classes for its
        specific requirements (`BaseProvider`, `BaseBackend`,
        `BaseJob`).
    -   Allow querying result by both circuit name and
        QuantumCircuit instance.
-   Introduce the Qiskit `wrapper` (\#376).
    -   Introduce convenience wrapper functions around commonly used
        Qiskit components (e.g. `compile` and `execute` functions).
    -   Introduce the DefaultQISKitProvider, which acts as a context
        manager for the current session (e.g. providing easy access
        to all `available_backends`).
    -   Avoid relying on QuantumProgram (eventual deprecation).
    -   The functions are also available as top-level functions (for
        example, `qiskit.get_backend()`).
-   Introduce `BaseJob` class and asynchronous jobs (\#403).
    -   Return `BaseJob` after `run()`.
    -   Mechanisms for querying `status` and `results`, or to
        `cancel` a job.
-   Introduce a `skip_transpiler` flag for `compile()` (\#411).
-   Introduce schemas for validating interfaces between qiskit and
    backends (\#434)
    -   qobj\_schema
    -   result\_schema
    -   job\_status\_schema
    -   default\_pulse\_config\_schema
    -   backend\_config\_schema
    -   backend\_props\_schema
    -   backend\_status\_schema
-   Improve C++ simulator (\#386)
    -   Add `tensor_index.hpp` for multi-partite qubit vector
        indexing.
    -   Add `qubit_vector.hpp` for multi-partite qubit vector
        algebra.
    -   Rework C++ simulator backends to use QubitVector class
        instead of `std::vector`.
-   Improve interface to simulator backends (\#435)
    -   Introduce `local_statevector_simulator_py` and
        `local_statevector_simulator_cpp`.
    -   Introduce aliased and deprecated backend names and
        mechanisms for resolving them.
    -   Introduce optional `compact` flag to query backend names
        only by unique function.
    -   Introduce result convenience functions `get_statevector`,
        `get_unitary`
    -   Add `snapshot` command for caching a copy of the current
        simulator state.
-   Introduce circuit drawing via `circuit_drawer()` and
    `plot_circuit()` (\#295, \#414)
-   Introduce benchmark suite for performance testing
    (`test/performance`) (\#277)
-   Introduce more robust probability testing via assertDictAlmostEqual
    (\#390)
-   Allow combining circuits across both depth and width (\#389)
-   Enforce string token names (\#395)

### Fixed

-   Fix coherent error bug in `local_qasm_simulator_cpp` (\#318)
-   Fix the order and format of result bits obtained from device
    backends (\#430)
-   Fix support for noises in the idle gate of
    `local_clifford_simulator_cpp` (\#440)
-   Fix JobProcessor modifying input qobj (\#392) (and removed
    JobProcessor during \#403)
-   Fix ability to apply all gates on register (\#369)

### Deprecated

-   Some methods of `QuantumProgram` are soon to be deprecated. Please
    use the top-level functions instead.
-   The `Register` instantiation now expects `size, name`. Using
    `name, size` is still supported but will be deprecated in the
    future.
-   Simulators no longer return wavefunction by setting shots=1.
    Instead, use the `local_statevector_simulator`, or explicitly ask
    for `snapshot`.
-   Return `job` instance after `run()`, rather than `result`.
-   Rename simulators according to
    `PROVIDERNAME_SIMPLEALIAS_simulator_LANGUAGEORPROJECT`
-   Move simulator extensions to `qiskit/extensions/simulator`
-   Move Rzz and CSwap to standard extension library

## [0.4.15] - 2018-05-07

### Fixed

-   Fixed an issue with legacy code that was affecting Developers
    Challenge.

## [0.4.14] - 2018-04-18

### Fixed

-   Fixed an issue about handling Basis Gates parameters on backend
    configurations.

## [0.4.13] - 2018-04-16

### Changed

-   OpenQuantumCompiler.dag2json() restored for backward compatibility.

### Fixed

-   Fixes an issue regarding barrier gate misuse in some circumstances.

## [0.4.12] - 2018-03-11

### Changed

-   Improved circuit visualization.
-   Improvements in infrastructure code, mostly tests and build system.
-   Better documentation regarding contributors.

### Fixed

-   A bunch of minor bugs have been fixed.

## [0.4.11] - 2018-03-13

### Added

-   More testing :)

### Changed

-   Stabilizing code related to external dependencies.

### Fixed

-   Fixed bug in circuit drawing where some gates in the standard
    library were not plotting correctly.

## [0.4.10] - 2018-03-06

### Added

-   Chinese translation of README.

### Changed

-   Changes related with infrastructure (linter, tests, automation)
    enhancement.

### Fixed

-   Fix installation issue when simulator cannot be built.
-   Fix bug with auto-generated CNOT coherent error matrix in C++
    simulator.
-   Fix a bug in the async code.

## [0.4.9] - 2018-02-12

### Changed

-   CMake integration.
-   QASM improvements.
-   Mapper optimizer improvements.

### Fixed

-   Some minor C++ Simulator bug-fixes.

## [0.4.8] - 2018-01-29

### Fixed

-   Fix parsing U\_error matrix in C++ Simulator python helper class.
-   Fix display of code-blocks on `.rst` pages.

## [0.4.7] - 2018-01-26

### Changed

-   Changes some naming conventions for `amp_error` noise parameters to
    `calibration_error`.

### Fixed

-   Fixes several bugs with noise implementations in the simulator.
-   Fixes many spelling mistakes in simulator README.

## [0.4.6] - 2018-01-22

### Changed

-   We have upgraded some of out external dependencies to:
    -   matplotlib \>=2.1,\<2.2
    -   networkx\>=1.11,\<2.1
    -   numpy\>=1.13,\<1.15
    -   ply==3.10
    -   scipy\>=0.19,\<1.1
    -   Sphinx\>=1.6,\<1.7
    -   sympy\>=1.0

## [0.4.4] - 2018-01-09

### Changed

-   Update dependencies to more recent versions.

### Fixed

-   Fix bug with process tomography reversing qubit preparation order.

## [0.4.3] - 2018-01-08

### Removed

-   Static compilation has been removed because it seems to be failing
    while installing Qiskit via pip on Mac.

## [0.4.2] - 2018-01-08

### Fixed

-   Minor bug fixing related to pip installation process.

## [0.4.0] - 2018-01-08

### Added

-   Job handling improvements.
    -   Allow asynchronous job submission.
    -   New JobProcessor class: utilizes concurrent.futures.
    -   New QuantumJob class: job description.
-   Modularize circuit \"compilation\".
    -   Takes quantum circuit and information about backend to transform
        circuit into one which can run on the backend.
-   Standardize job description.
    -   All backends take QuantumJob objects which wraps `qobj` program
        description.
-   Simplify addition of backends, where circuits are run/simulated.
    -   `qiskit.backends` package added.
    -   Real devices and simulators are considered \"backends\"
        which inherent from `BaseBackend`.
-   Reorganize and improve Sphinx documentation.
-   Improve unittest framework.
-   Add tools for generating random circuits.
-   New utilities for fermionic Hamiltonians
    (`qiskit/tools/apps/fermion`).
-   New utilities for classical optimization and chemistry
    (`qiskit/tools/apps/optimization`).
-   Randomized benchmarking data handling.
-   Quantum tomography (`qiskit/tools/qcvv`).
    -   Added functions for generating, running and fitting process
        tomography experiments.
-   Quantum information functions (`qiskit/tools/qi`).
    -   Partial trace over subsystems of multi-partite vector.
    -   Partial trace over subsystems of multi-partite matrix.
    -   Flatten an operator to a vector in a specified basis.
    -   Generate random unitary matrix.
    -   Generate random density matrix.
    -   Generate normally distributed complex matrix.
    -   Generate random density matrix from Hilbert-Schmidt metric.
    -   Generate random density matrix from the Bures metric.
    -   Compute Shannon entropy of probability vector.
    -   Compute von Neumann entropy of quantum state.
    -   Compute mutual information of a bipartite state.
    -   Compute the entanglement of formation of quantum state.
-   Visualization improvements (`qiskit/tools`).
    -   Wigner function representation.
    -   Latex figure of circuit.
-   Use python logging facility for info, warnings, etc.
-   Auto-deployment of sphinx docs to github pages.
-   Check IBMQuantumExperience version at runtime.
-   Add QuantumProgram method to reconfigure already generated qobj.
-   Add Japanese introductory documentation (`doc/ja`).
-   Add Korean translation of readme (`doc/ko`).
-   Add appveyor for continuous integration on Windows.
-   Enable new IBM Q parameters for hub/group/project.
-   Add QuantumProgram methods for destroying registers and circuits.
-   Use Sympy for evaluating expressions.
-   Add support for ibmqx\_hpc\_qasm\_simulator backend.
-   Add backend interface to Project Q C++ simulator.
    -   Requires installation of Project Q.
-   Introduce `Initialize` class.
    -   Generates circuit which initializes qubits in arbitrary state.
-   Introduce `local_qiskit_simulator` a C++ simulator with realistic noise.
    -   Requires C++ build environment for `make`-based build.
-   Introduce `local_clifford_simulator` a C++ Clifford simulator.
    -   Requires C++ build environment for `make`-based build.

### Changed

-   The standard extension for creating U base gates has been modified
    to be consistent with the rest of the gate APIs (see \#203).

### Removed

-   The `silent` parameter has been removed from a number of
    `QuantumProgram` methods. The same behaviour can be achieved now by
    using the `enable_logs()` and `disable_logs()` methods, which use
    the standard Python logging.

### Fixed

-   Fix basis gates (\#76).
-   Enable QASM parser to work in multiuser environments.
-   Correct operator precedence when parsing expressions (\#190).
-   Fix \"math domain error\" in mapping (\#111, \#151).

[UNRELEASED]: https://github.com/Qiskit/qiskit-terra/compare/0.8.2...HEAD
[0.8.2]: https://github.com/Qiskit/qiskit-terra/compare/0.8.1...0.8.2
[0.8.1]: https://github.com/Qiskit/qiskit-terra/compare/0.8.0...0.8.1
[0.8.0]: https://github.com/Qiskit/qiskit-terra/compare/0.7.2...0.8.0
[0.7.2]: https://github.com/Qiskit/qiskit-terra/compare/0.7.1...0.7.2
[0.7.1]: https://github.com/Qiskit/qiskit-terra/compare/0.7.0...0.7.1
[0.7.0]: https://github.com/Qiskit/qiskit-terra/compare/0.6.0...0.7.0
[0.6.0]: https://github.com/Qiskit/qiskit-terra/compare/0.5.7...0.6.0
[0.5.7]: https://github.com/Qiskit/qiskit-terra/compare/0.5.6...0.5.7
[0.5.6]: https://github.com/Qiskit/qiskit-terra/compare/0.5.5...0.5.6
[0.5.5]: https://github.com/Qiskit/qiskit-terra/compare/0.5.4...0.5.5
[0.5.4]: https://github.com/Qiskit/qiskit-terra/compare/0.5.3...0.5.4
[0.5.3]: https://github.com/Qiskit/qiskit-terra/compare/0.5.2...0.5.3
[0.5.2]: https://github.com/Qiskit/qiskit-terra/compare/0.5.1...0.5.2
[0.5.1]: https://github.com/Qiskit/qiskit-terra/compare/0.5.0...0.5.1
[0.5.0]: https://github.com/Qiskit/qiskit-terra/compare/0.4.15...0.5.0
[0.4.15]: https://github.com/Qiskit/qiskit-terra/compare/0.4.14...0.4.15
[0.4.14]: https://github.com/Qiskit/qiskit-terra/compare/0.4.13...0.4.14
[0.4.13]: https://github.com/Qiskit/qiskit-terra/compare/0.4.12...0.4.13
[0.4.12]: https://github.com/Qiskit/qiskit-terra/compare/0.4.11...0.4.12
[0.4.11]: https://github.com/Qiskit/qiskit-terra/compare/0.4.10...0.4.11
[0.4.10]: https://github.com/Qiskit/qiskit-terra/compare/0.4.9...0.4.10
[0.4.9]: https://github.com/Qiskit/qiskit-terra/compare/0.4.8...0.4.9
[0.4.8]: https://github.com/Qiskit/qiskit-terra/compare/0.4.7...0.4.8
[0.4.7]: https://github.com/Qiskit/qiskit-terra/compare/0.4.6...0.4.7
[0.4.6]: https://github.com/Qiskit/qiskit-terra/compare/0.4.5...0.4.6
[0.4.4]: https://github.com/Qiskit/qiskit-terra/compare/0.4.3...0.4.4
[0.4.3]: https://github.com/Qiskit/qiskit-terra/compare/0.4.2...0.4.3
[0.4.2]: https://github.com/Qiskit/qiskit-terra/compare/0.4.1...0.4.2
[0.4.0]: https://github.com/Qiskit/qiskit-terra/compare/0.3.16...0.4.0

[Keep a Changelog]: http://keepachangelog.com/en/1.0.0/<|MERGE_RESOLUTION|>--- conflicted
+++ resolved
@@ -44,12 +44,9 @@
 -   Decomposition of multiplexed single-qubit unitaries (Option: decompose
     up to a diagonal gate) (\#2600)
 -   ZYZ decomposition for single-qubit unitaries (\#2600)
-<<<<<<< HEAD
 -   Gray-Synth and Patel–Markov–Hayes algorithms for synthesis of
     CNOT-Phase and CNOT-only (linear) circuits (\#2457)
-=======
 -   Added n-qubit unitaries to BasicAer simulator basis gates (\#2342)
->>>>>>> 92446e66
 
 ### Changed
 -   Set default repetition time to be the first available.
