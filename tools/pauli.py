"""
Tools for working with Pauli Operators.

A simple pauli class and some tools.

Author: Jay Gambetta and Andrew Cross
"""
import random
import numpy as np


class Pauli:
    """A simple class representing Pauli Operators.

    The form is P = (-i)^dot(v,w) Z^v X^w where v and w are elements of Z_2^n.
    That is, there are 4^n elements (no phases in this group).

    For example, for 1 qubit
    P_00 = Z^0 X^0 = I
    P_01 = X
    P_10 = Z
    P_11 = -iZX = (-i) iY = Y

    Multiplication is P1*P2 = (-i)^dot(v1+v2,w1+w2) Z^(v1+v2) X^(w1+w2)
    where the sums are taken modulo 2.

    Ref.
    Jeroen Dehaene and Bart De Moor
    Clifford group, stabilizer states, and linear and quadratic operations over GF(2)
    Phys. Rev. A 68, 042318 – Published 20 October 2003
    """

    def __init__(self, v, w):
        """Make the Pauli class."""
        self.numberofqubits = len(v)
        self.v = v
        self.w = w

    def __str__(self):
        """Output the Pauli as first row v and second row w."""
        stemp = 'v = '
        for i in self.v:
            stemp += str(i) + '\t'
        stemp = stemp + '\nw = '
        for j in self.w:
            stemp += str(j) + '\t'
        return stemp

    def __mul__(self, other):
        """Multiply two Paulis."""
        if self.numberofqubits != other.numberofqubits:
            print('Paulis cannot be multiplied - different number of qubits')
        vnew = (self.v + other.v) % 2
        wnew = (self.w + other.w) % 2
        paulinew = Pauli(vnew, wnew)
        return paulinew

    def to_label(self):
        """Print out the labels in X, Y, Z format."""
        plabel = ''
        for jindex in range(self.numberofqubits):
            if self.v[jindex] == 0 and self.w[jindex] == 0:
                plabel += 'I'
            elif self.v[jindex] == 0 and self.w[jindex] == 1:
                plabel += 'X'
            elif self.v[jindex] == 1 and self.w[jindex] == 1:
                plabel += 'Y'
            elif self.v[jindex] == 1 and self.w[jindex] == 0:
                plabel += 'Z'
        return plabel

    def to_matrix(self):
        """Convert Pauli to a matrix representation.

        Order is q_n x q_{n-1} .... q_0
        """
        X = np.array([[0, 1], [1, 0]], dtype=complex)
        Z = np.array([[1, 0], [0, -1]], dtype=complex)
        Id = np.array([[1, 0], [0, 1]], dtype=complex)
        Xtemp = 1
        for k in range(self.numberofqubits):
            if self.v[k] == 0:
                tempz = Id
            elif self.v[k] == 1:
                tempz = Z
            else:
                print('the z string is not of the form 0 and 1')
            if self.w[k] == 0:
                tempx = Id
            elif self.w[k] == 1:
                tempx = X
            else:
                print('the x string is not of the form 0 and 1')
            ope = np.dot(tempz, tempx)
            Xtemp = np.kron(ope, Xtemp)
        pauli_mat = (-1j)**np.dot(self.v, self.w) * Xtemp
        return pauli_mat


def random_pauli(numberofqubits):
    """Return a random Pauli on numberofqubits."""
    v = np.array(list(bin(random.getrandbits(numberofqubits))
                      [2:].zfill(numberofqubits))).astype(np.int)
    w = np.array(list(bin(random.getrandbits(numberofqubits))
                      [2:].zfill(numberofqubits))).astype(np.int)
    return Pauli(v, w)

def sgn_prod(P1, P2):
<<<<<<< HEAD
    """Multiply two Paulis P1*P2 and track the sign.

    P3 = P1*P2: X*Y
    """
=======
    """Multiply two Paulis P1*P2 and track the phase"""
>>>>>>> 11dd3cfa

    if P1.numberofqubits != P2.numberofqubits:
        print('Paulis cannot be multiplied - different number of qubits')
    vnew = (P1.v + P2.v) % 2
    wnew = (P1.w + P2.w) % 2
    paulinew = Pauli(vnew, wnew)
    phase=1
    for i in range(len(P1.v)):
        if P1.v[i]==1 and P1.w[i]==0 and P2.v[i]==0 and P2.w[i]==1:  # Z*X
            phase=1j*phase
        elif P1.v[i]==0 and P1.w[i]==1 and P2.v[i]==1 and P2.w[i]==0:  # X*Z
            phase=-1j*phase
        elif P1.v[i]==0 and P1.w[i]==1 and P2.v[i]==1 and P2.w[i]==1:  # X*Y    
            phase=1j*phase
        elif P1.v[i]==1 and P1.w[i]==1 and P2.v[i]==0 and P2.w[i]==1:  # Y*X
            phase=-1j*phase
        elif P1.v[i]==1 and P1.w[i]==1 and P2.v[i]==1 and P2.w[i]==0:  # Y*Z
            phase=1j*phase
        elif P1.v[i]==1 and P1.w[i]==0 and P2.v[i]==1 and P2.w[i]==1:  # Z*Y  
            phase=-1j*phase
            
    return paulinew, phase

def inverse_pauli(other):
    """Return the inverse of a Pauli."""
    v = other.v
    w = other.w
    return Pauli(v, w)

def label_to_pauli(label):
    """Return the pauli of a string ."""
    v = np.zeros(len(label))
    w = np.zeros(len(label))
    for j in range(len(label)):
        if label[j] == 'I':
            v[j] = 0
            w[j] = 0
        elif label[j] == 'Z':
            v[j] = 1
            w[j] = 0
        elif label[j] == 'Y':
            v[j] = 1
            w[j] = 1
        elif label[j] == 'X':
            v[j] = 0
            w[j] = 1
        else:
            print('something went wrong')
            return -1
    return Pauli(v, w)

def pauli_group(numberofqubits, case=0):
    """Return the Pauli group with 4^n elements.

    The phases have been removed.
    case 0 is ordered by Pauli weights and
    case 1 is ordered by I,X,Y,Z counting last qubit fastest.
    @param numberofqubits is number of qubits
    @param case determines ordering of group elements (0=weight, 1=tensor)
    @return list of Pauli objects
    WARNING THIS IS EXPONENTIAL
    """
    if numberofqubits < 5:
        tempset = []
        if case == 0:
            tmp = pauli_group(numberofqubits, case=1)
            # sort on the weight of the Pauli operator
            return sorted(tmp, key=lambda x: -
                          np.count_nonzero(np.array(x.to_label(), 'c') == b'I'))

        elif case == 1:
            # the Pauli set is in tensor order II IX IY IZ XI ...
            for kindex in range(4**numberofqubits):
                v = np.zeros(numberofqubits)
                w = np.zeros(numberofqubits)
                # looping over all the qubits
                for jindex in range(numberofqubits):
                    # making the Pauli for each kindex i fill it in from the
                    # end first
                    element = int((kindex) / (4**(jindex))) % 4
                    if element == 0:
                        v[jindex] = 0
                        w[jindex] = 0
                    elif element == 1:
                        v[jindex] = 0
                        w[jindex] = 1
                    elif element == 2:
                        v[jindex] = 1
                        w[jindex] = 1
                    elif element == 3:
                        v[jindex] = 1
                        w[jindex] = 0
                tempset.append(Pauli(v, w))
            return tempset
    else:
        print('please set the number of qubits to less than 5')
        return -1<|MERGE_RESOLUTION|>--- conflicted
+++ resolved
@@ -106,14 +106,10 @@
     return Pauli(v, w)
 
 def sgn_prod(P1, P2):
-<<<<<<< HEAD
     """Multiply two Paulis P1*P2 and track the sign.
 
     P3 = P1*P2: X*Y
     """
-=======
-    """Multiply two Paulis P1*P2 and track the phase"""
->>>>>>> 11dd3cfa
 
     if P1.numberofqubits != P2.numberofqubits:
         print('Paulis cannot be multiplied - different number of qubits')
@@ -126,15 +122,15 @@
             phase=1j*phase
         elif P1.v[i]==0 and P1.w[i]==1 and P2.v[i]==1 and P2.w[i]==0:  # X*Z
             phase=-1j*phase
-        elif P1.v[i]==0 and P1.w[i]==1 and P2.v[i]==1 and P2.w[i]==1:  # X*Y    
+        elif P1.v[i]==0 and P1.w[i]==1 and P2.v[i]==1 and P2.w[i]==1:  # X*Y
             phase=1j*phase
         elif P1.v[i]==1 and P1.w[i]==1 and P2.v[i]==0 and P2.w[i]==1:  # Y*X
             phase=-1j*phase
         elif P1.v[i]==1 and P1.w[i]==1 and P2.v[i]==1 and P2.w[i]==0:  # Y*Z
             phase=1j*phase
-        elif P1.v[i]==1 and P1.w[i]==0 and P2.v[i]==1 and P2.w[i]==1:  # Z*Y  
+        elif P1.v[i]==1 and P1.w[i]==0 and P2.v[i]==1 and P2.w[i]==1:  # Z*Y
             phase=-1j*phase
-            
+
     return paulinew, phase
 
 def inverse_pauli(other):
